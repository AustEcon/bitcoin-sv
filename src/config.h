// Copyright (c) 2017 Amaury SÉCHET
// Copyright (c) 2019 Bitcoin Association
// Distributed under the Open BSV software license, see the accompanying file LICENSE.

#ifndef BITCOIN_CONFIG_H
#define BITCOIN_CONFIG_H

static_assert(sizeof(void*) >= 8, "32 bit systems are not supported");

#include "amount.h"
#include "consensus/consensus.h"
#include "mining/factory.h"
#include "net/net.h"
#include "policy/policy.h"
#include "script/standard.h"
#include "txn_validation_config.h"
#include "validation.h"
#include "script_config.h"
#include "invalid_txn_publisher.h"

#include <boost/noncopyable.hpp>

#include <chrono>
#include <cstdint>
#include <memory>
#include <string>
#include <orphan_txns.h>

class CChainParams;
struct DefaultBlockSizeParams;

class Config : public boost::noncopyable, public CScriptConfig {
public:
    // used to specify default block size related parameters
    virtual void SetDefaultBlockSizeParams(const DefaultBlockSizeParams &params) = 0;
    
    virtual bool SetMaxBlockSize(uint64_t maxBlockSize, std::string* err = nullptr) = 0;
    virtual uint64_t GetMaxBlockSize() const = 0;
    
    virtual bool SetMaxGeneratedBlockSize(uint64_t maxGeneratedBlockSize, std::string* err = nullptr) = 0;
    virtual uint64_t GetMaxGeneratedBlockSize() const = 0;
    virtual uint64_t GetMaxGeneratedBlockSize(int64_t nMedianTimePast) const = 0;
    virtual bool MaxGeneratedBlockSizeOverridden() const = 0;

    virtual bool SetBlockSizeActivationTime(int64_t activationTime, std::string* err = nullptr) = 0;
    virtual int64_t GetBlockSizeActivationTime() const = 0;

    virtual const CChainParams &GetChainParams() const = 0;

    virtual bool SetMaxTxSizePolicy(int64_t value, std::string* err = nullptr) = 0;
    virtual uint64_t GetMaxTxSize(bool isGenesisEnabled, bool isConsensus) const = 0;

    virtual bool SetMinConsolidationFactor(uint64_t value, std::string* err = nullptr) = 0;
    virtual uint64_t GetMinConsolidationFactor() const = 0;

    virtual bool SetMaxConsolidationInputScriptSize(uint64_t value, std::string* err = nullptr) = 0;
    virtual uint64_t GetMaxConsolidationInputScriptSize() const = 0;

    virtual bool SetMinConfConsolidationInput(uint64_t value, std::string* err = nullptr) = 0;
    virtual uint64_t GetMinConfConsolidationInput() const = 0;

    virtual bool SetAcceptNonStdConsolidationInput(bool flagValue, std::string* err = nullptr) = 0;
    virtual bool GetAcceptNonStdConsolidationInput() const = 0;

    virtual void SetMinFeePerKB(CFeeRate amt) = 0;
    virtual CFeeRate GetMinFeePerKB() const = 0;

    virtual void SetBlockMinFeePerKB(CFeeRate amt) = 0;
    virtual CFeeRate GetBlockMinFeePerKB() const = 0;

    virtual void SetPreferredBlockFileSize(uint64_t preferredBlockFileSize) = 0;
    virtual uint64_t GetPreferredBlockFileSize() const = 0;

    virtual void SetDataCarrierSize(uint64_t dataCarrierSize) = 0;
    virtual uint64_t GetDataCarrierSize() const = 0;

    virtual void SetLimitAncestorCount(uint64_t limitAncestorCount) = 0;
    virtual uint64_t GetLimitAncestorCount() const = 0;

    virtual void SetLimitSecondaryMempoolAncestorCount(uint64_t limitSecondaryMempoolAncestorCountIn) = 0;
    virtual uint64_t GetLimitSecondaryMempoolAncestorCount() const = 0;

    virtual void SetTestBlockCandidateValidity(bool test) = 0;
    virtual bool GetTestBlockCandidateValidity() const = 0;

    virtual void SetFactorMaxSendQueuesBytes(uint64_t factorMaxSendQueuesBytes) = 0;
    virtual uint64_t GetFactorMaxSendQueuesBytes() const = 0;
    virtual uint64_t GetMaxSendQueuesBytes() const = 0; // calculated based on factorMaxSendQueuesBytes

    virtual void SetMiningCandidateBuilder(mining::CMiningFactory::BlockAssemblerType type) = 0;
    virtual mining::CMiningFactory::BlockAssemblerType GetMiningCandidateBuilder() const = 0;

    virtual bool SetGenesisActivationHeight(int32_t genesisActivationHeightIn, std::string* err = nullptr) = 0;
    virtual int32_t GetGenesisActivationHeight() const = 0;

    virtual bool SetMaxConcurrentAsyncTasksPerNode(
        int maxConcurrentAsyncTasksPerNode,
        std::string* error = nullptr) = 0;
    virtual int GetMaxConcurrentAsyncTasksPerNode() const = 0;

    virtual bool SetBlockScriptValidatorsParams(
        int maxParallelBlocks,
        int perValidatorThreadsCount,
        int perValidatorThreadMaxBatchSize,
        std::string* error = nullptr) = 0;
    virtual int GetMaxParallelBlocks() const = 0;
    virtual int GetPerBlockScriptValidatorThreadsCount() const = 0;
    virtual int GetPerBlockScriptValidationMaxBatchSize() const = 0;

    virtual bool SetMaxOpsPerScriptPolicy(int64_t maxOpsPerScriptPolicyIn, std::string* error) = 0;

    /** Sets the maximum policy number of sigops we're willing to relay/mine in a single tx */
    virtual bool SetMaxTxSigOpsCountPolicy(int64_t maxTxSigOpsCountIn, std::string* err = nullptr) = 0;
    virtual uint64_t GetMaxTxSigOpsCountConsensusBeforeGenesis() const = 0;
    virtual uint64_t GetMaxTxSigOpsCountPolicy(bool isGenesisEnabled) const = 0;

    virtual uint64_t GetMaxBlockSigOpsConsensusBeforeGenesis(uint64_t blockSize) const = 0;

    virtual bool SetMaxPubKeysPerMultiSigPolicy(int64_t maxPubKeysPerMultiSigIn, std::string* err = nullptr) = 0;

    virtual bool SetMaxStdTxnValidationDuration(int ms, std::string* err = nullptr) = 0;
    virtual std::chrono::milliseconds GetMaxStdTxnValidationDuration() const = 0;

    virtual bool SetMaxNonStdTxnValidationDuration(int ms, std::string* err = nullptr) = 0;
    virtual std::chrono::milliseconds GetMaxNonStdTxnValidationDuration() const = 0;

    virtual bool SetMaxStackMemoryUsage(int64_t maxStackMemoryUsageConsensusIn, int64_t maxStackMemoryUsagePolicyIn, std::string* err = nullptr) = 0;

    virtual bool SetMaxScriptSizePolicy(int64_t maxScriptSizePolicyIn, std::string* err = nullptr) = 0;

    virtual bool SetMaxScriptNumLengthPolicy(int64_t maxScriptNumLengthIn, std::string* err = nullptr) = 0;

    virtual bool SetGenesisGracefulPeriod(int64_t genesisGracefulPeriodIn, std::string* err = nullptr) = 0;
    virtual uint64_t GetGenesisGracefulPeriod() const = 0;

    virtual void SetAcceptNonStandardOutput(bool accept) = 0;
    virtual bool GetAcceptNonStandardOutput(bool isGenesisEnabled) const = 0;

    virtual bool SetMaxCoinsViewCacheSize(int64_t max, std::string* err) = 0;
    virtual uint64_t GetMaxCoinsViewCacheSize() const = 0;

    virtual bool SetMaxCoinsProviderCacheSize(int64_t max, std::string* err) = 0;
    virtual uint64_t GetMaxCoinsProviderCacheSize() const = 0;

    virtual void SetInvalidBlocks(const std::set<uint256>& hashes) = 0;
    virtual const std::set<uint256>& GetInvalidBlocks() const = 0;
    virtual bool IsBlockInvalidated(const uint256& hash) const = 0;

    virtual void SetBanClientUA(const std::set<std::string> uaClients) = 0;
    virtual bool IsClientUABanned(const std::string uaClient) const = 0;
    virtual bool SetMaxMerkleTreeDiskSpace(int64_t maxDiskSpace, std::string* err = nullptr) = 0;
    virtual uint64_t GetMaxMerkleTreeDiskSpace() const = 0;
    virtual bool SetPreferredMerkleTreeFileSize(int64_t preferredFileSize, std::string* err = nullptr) = 0;
    virtual uint64_t GetPreferredMerkleTreeFileSize() const = 0;
    virtual bool SetMaxMerkleTreeMemoryCacheSize(int64_t maxMemoryCacheSize, std::string* err = nullptr) = 0;
    virtual uint64_t GetMaxMerkleTreeMemoryCacheSize() const = 0;

    virtual bool SetMaxMempool(int64_t maxMempool, std::string* err) = 0;
    virtual uint64_t GetMaxMempool() const = 0;

    virtual bool SetMaxMempoolSizeDisk(int64_t maxMempoolSizeDisk, std::string* err) = 0;
    virtual uint64_t GetMaxMempoolSizeDisk() const = 0;

    virtual bool SetMempoolMaxPercentCPFP(int64_t mempoolMaxPercentCPFP, std::string* err) = 0;
    virtual uint64_t GetMempoolMaxPercentCPFP() const = 0;

    virtual bool SetMemPoolExpiry(int64_t memPoolExpiry, std::string* err) = 0;
    virtual uint64_t GetMemPoolExpiry() const = 0;

    virtual bool SetMaxOrphanTxSize(int64_t maxOrphanTxSize, std::string* err) = 0;
    virtual uint64_t GetMaxOrphanTxSize() const = 0;

    virtual bool SetStopAtHeight(int32_t StopAtHeight, std::string* err) = 0;
    virtual int32_t GetStopAtHeight() const = 0;

    virtual bool SetPromiscuousMempoolFlags(int64_t promiscuousMempoolFlags, std::string* err) = 0;
    virtual uint64_t GetPromiscuousMempoolFlags() const = 0;
    virtual bool IsSetPromiscuousMempoolFlags() const = 0;

    virtual bool AddInvalidTxSink(const std::string& sink, std::string* err = nullptr) = 0;
    virtual std::set<std::string> GetInvalidTxSinks() const = 0;
    virtual std::set<std::string> GetAvailableInvalidTxSinks() const = 0;

    virtual bool SetInvalidTxFileSinkMaxDiskUsage(int64_t max, std::string* err = nullptr) = 0;
    virtual int64_t GetInvalidTxFileSinkMaxDiskUsage() const = 0;

    virtual bool SetInvalidTxFileSinkEvictionPolicy(std::string policy, std::string* err = nullptr) = 0;
    virtual InvalidTxEvictionPolicy GetInvalidTxFileSinkEvictionPolicy() const = 0;

    // P2P parameters
    virtual bool SetP2PHandshakeTimeout(int64_t timeout, std::string* err = nullptr) = 0;
    virtual int64_t GetP2PHandshakeTimeout() const = 0;

    virtual bool SetDisableBIP30Checks(bool disable, std::string* err = nullptr) = 0;
    virtual bool GetDisableBIP30Checks() const = 0;

#if ENABLE_ZMQ
    virtual bool SetInvalidTxZMQMaxMessageSize(int64_t max, std::string* err = nullptr) = 0;
    virtual int64_t GetInvalidTxZMQMaxMessageSize() const = 0;
#endif

    virtual bool SetMaxProtocolRecvPayloadLength(uint64_t value, std::string* err) = 0;
    virtual bool SetRecvInvQueueFactor(uint64_t value, std::string* err) = 0;
    virtual unsigned int GetMaxProtocolRecvPayloadLength() const = 0;
    virtual unsigned int GetMaxProtocolSendPayloadLength() const = 0;
    virtual unsigned int GetRecvInvQueueFactor() const = 0;

protected:
    ~Config() = default;
};

class GlobalConfig final : public Config {
public:
    GlobalConfig();

    // Set block size related default. This must be called after constructing GlobalConfig
    void SetDefaultBlockSizeParams(const DefaultBlockSizeParams &params) override;

    bool SetMaxBlockSize(uint64_t maxBlockSize, std::string* err = nullptr) override;
    uint64_t GetMaxBlockSize() const override;

    bool SetMaxGeneratedBlockSize(uint64_t maxGeneratedBlockSize, std::string* err = nullptr) override;
    uint64_t GetMaxGeneratedBlockSize() const override;   
    uint64_t GetMaxGeneratedBlockSize(int64_t nMedianTimePast) const override;
    bool MaxGeneratedBlockSizeOverridden() const override;

    bool SetBlockSizeActivationTime(int64_t activationTime, std::string* err = nullptr) override;
    int64_t GetBlockSizeActivationTime() const override;

    const CChainParams &GetChainParams() const override;

    bool SetMaxTxSizePolicy(int64_t value, std::string* err = nullptr) override;
    uint64_t GetMaxTxSize(bool isGenesisEnabled, bool isConsensus) const  override;

    bool SetMinConsolidationFactor(uint64_t value, std::string* err = nullptr) override;
    uint64_t GetMinConsolidationFactor() const  override;

    bool SetMaxConsolidationInputScriptSize(uint64_t value, std::string* err = nullptr) override;
    uint64_t GetMaxConsolidationInputScriptSize() const  override;

    bool SetMinConfConsolidationInput(uint64_t value, std::string* err = nullptr) override;
    uint64_t GetMinConfConsolidationInput() const override;

    bool SetAcceptNonStdConsolidationInput(bool flagValue, std::string* err = nullptr) override;
    bool GetAcceptNonStdConsolidationInput() const  override;

    void SetMinFeePerKB(CFeeRate amt) override;
    CFeeRate GetMinFeePerKB() const override;

    void SetBlockMinFeePerKB(CFeeRate amt) override;
    CFeeRate GetBlockMinFeePerKB() const override;

    void SetPreferredBlockFileSize(uint64_t preferredBlockFileSize) override;
    uint64_t GetPreferredBlockFileSize() const override;

    void SetDataCarrierSize(uint64_t dataCarrierSize) override;
    uint64_t GetDataCarrierSize() const override;

    void SetLimitAncestorCount(uint64_t limitAncestorCount) override;
    uint64_t GetLimitAncestorCount() const override;

    void SetLimitSecondaryMempoolAncestorCount(uint64_t limitSecondaryMempoolAncestorCountIn) override;
    uint64_t GetLimitSecondaryMempoolAncestorCount() const override;
    
    void SetTestBlockCandidateValidity(bool test) override;
    bool GetTestBlockCandidateValidity() const override;

    void SetFactorMaxSendQueuesBytes(uint64_t factorMaxSendQueuesBytes) override;
    uint64_t GetFactorMaxSendQueuesBytes() const override;
    uint64_t GetMaxSendQueuesBytes() const override;

    void SetMiningCandidateBuilder(mining::CMiningFactory::BlockAssemblerType type) override;
    mining::CMiningFactory::BlockAssemblerType GetMiningCandidateBuilder() const override;

    bool SetGenesisActivationHeight(int32_t genesisActivationHeightIn, std::string* err = nullptr) override;
    int32_t GetGenesisActivationHeight() const override;

    bool SetMaxConcurrentAsyncTasksPerNode(
        int maxConcurrentAsyncTasksPerNode,
        std::string* error = nullptr) override;
    int GetMaxConcurrentAsyncTasksPerNode() const override;

    bool SetBlockScriptValidatorsParams(
        int maxParallelBlocks,
        int perValidatorThreadsCount,
        int perValidatorThreadMaxBatchSize,
        std::string* error = nullptr) override;
    int GetMaxParallelBlocks() const override;
    int GetPerBlockScriptValidatorThreadsCount() const override;
    int GetPerBlockScriptValidationMaxBatchSize() const override;

    bool SetMaxOpsPerScriptPolicy(int64_t maxOpsPerScriptPolicyIn, std::string* error) override;
    uint64_t GetMaxOpsPerScript(bool isGenesisEnabled, bool consensus) const override;

    bool SetMaxTxSigOpsCountPolicy(int64_t maxTxSigOpsCountIn, std::string* err = nullptr) override;
    uint64_t GetMaxTxSigOpsCountConsensusBeforeGenesis() const override;
    uint64_t GetMaxTxSigOpsCountPolicy(bool isGenesisEnabled) const override;

    uint64_t GetMaxBlockSigOpsConsensusBeforeGenesis(uint64_t blockSize) const override;

    bool SetMaxPubKeysPerMultiSigPolicy(int64_t maxPubKeysPerMultiSigIn, std::string* error = nullptr) override;
    uint64_t GetMaxPubKeysPerMultiSig(bool isGenesisEnabled, bool consensus) const override;

    bool SetMaxStdTxnValidationDuration(int ms, std::string* err = nullptr) override;
    std::chrono::milliseconds GetMaxStdTxnValidationDuration() const override;

    bool SetMaxNonStdTxnValidationDuration(int ms, std::string* err = nullptr) override;
    std::chrono::milliseconds GetMaxNonStdTxnValidationDuration() const override;

    bool SetMaxStackMemoryUsage(int64_t maxStackMemoryUsageConsensusIn, int64_t maxStackMemoryUsagePolicyIn, std::string* err = nullptr) override;
    uint64_t GetMaxStackMemoryUsage(bool isGenesisEnabled, bool consensus) const override;

    
    bool SetMaxScriptSizePolicy(int64_t maxScriptSizePolicyIn, std::string* err = nullptr) override;
    uint64_t GetMaxScriptSize(bool isGenesisEnabled, bool isConsensus) const override;

    bool SetMaxScriptNumLengthPolicy(int64_t maxScriptNumLengthIn, std::string* err = nullptr) override;
    uint64_t GetMaxScriptNumLength(bool isGenesisEnabled, bool isConsensus) const override;

    bool SetGenesisGracefulPeriod(int64_t genesisGracefulPeriodIn, std::string* err = nullptr) override;
    uint64_t GetGenesisGracefulPeriod() const override;

    void SetAcceptNonStandardOutput(bool accept) override;
    bool GetAcceptNonStandardOutput(bool isGenesisEnabled) const override;

    bool SetMaxCoinsViewCacheSize(int64_t max, std::string* err) override;
    uint64_t GetMaxCoinsViewCacheSize() const override {return mMaxCoinsViewCacheSize;}

    bool SetMaxCoinsProviderCacheSize(int64_t max, std::string* err) override;
    uint64_t GetMaxCoinsProviderCacheSize() const override {return mMaxCoinsProviderCacheSize;}

    void SetInvalidBlocks(const std::set<uint256>& hashes) override; 
    const std::set<uint256>& GetInvalidBlocks() const override;
    bool IsBlockInvalidated(const uint256& hash) const override;

    void SetBanClientUA(const std::set<std::string> uaClients) override;
    bool IsClientUABanned(const std::string uaClient) const override;
    bool SetMaxMerkleTreeDiskSpace(int64_t maxDiskSpace, std::string* err = nullptr) override;
    uint64_t GetMaxMerkleTreeDiskSpace() const override;
    bool SetPreferredMerkleTreeFileSize(int64_t preferredFileSize, std::string* err = nullptr) override;
    uint64_t GetPreferredMerkleTreeFileSize() const override;
    bool SetMaxMerkleTreeMemoryCacheSize(int64_t maxMemoryCacheSize, std::string* err = nullptr) override;
    uint64_t GetMaxMerkleTreeMemoryCacheSize() const override;

    bool SetMaxMempool(int64_t maxMempool, std::string* err) override;
    uint64_t GetMaxMempool() const override;

    bool SetMaxMempoolSizeDisk(int64_t maxMempoolSizeDisk, std::string* err) override;
    uint64_t GetMaxMempoolSizeDisk() const override;

    bool SetMempoolMaxPercentCPFP(int64_t mempoolMaxPercentCPFP, std::string* err) override;
    uint64_t GetMempoolMaxPercentCPFP() const override;

    bool SetMemPoolExpiry(int64_t memPoolExpiry, std::string* err) override;
    uint64_t GetMemPoolExpiry() const override;

    bool SetMaxOrphanTxSize(int64_t maxOrphanTxSize, std::string* err) override;
    uint64_t GetMaxOrphanTxSize() const override;

    bool SetStopAtHeight(int32_t stopAtHeight, std::string* err) override;
    int32_t GetStopAtHeight() const override;

    bool SetPromiscuousMempoolFlags(int64_t promiscuousMempoolFlags, std::string* err) override;
    uint64_t GetPromiscuousMempoolFlags() const override;
    bool IsSetPromiscuousMempoolFlags() const override;

    bool AddInvalidTxSink(const std::string& sink, std::string* err) override;
    std::set<std::string> GetInvalidTxSinks() const override;
    std::set<std::string> GetAvailableInvalidTxSinks() const override;

    bool SetInvalidTxFileSinkMaxDiskUsage(int64_t max, std::string* err) override;
    int64_t GetInvalidTxFileSinkMaxDiskUsage() const override;

    bool SetInvalidTxFileSinkEvictionPolicy(std::string policy, std::string* err = nullptr) override;
    InvalidTxEvictionPolicy GetInvalidTxFileSinkEvictionPolicy() const override;

    // P2P parameters
    bool SetP2PHandshakeTimeout(int64_t timeout, std::string* err = nullptr) override;
    int64_t GetP2PHandshakeTimeout() const override { return p2pHandshakeTimeout; }

    bool SetDisableBIP30Checks(bool disable, std::string* err = nullptr) override;
    bool GetDisableBIP30Checks() const override;

#if ENABLE_ZMQ
    bool SetInvalidTxZMQMaxMessageSize(int64_t max, std::string* err = nullptr) override;
    int64_t GetInvalidTxZMQMaxMessageSize() const override;
#endif

    bool SetMaxProtocolRecvPayloadLength(uint64_t value, std::string* err) override;
    bool SetRecvInvQueueFactor(uint64_t value, std::string* err) override;
    unsigned int GetMaxProtocolRecvPayloadLength() const override;
    unsigned int GetMaxProtocolSendPayloadLength() const override;
    unsigned int GetRecvInvQueueFactor() const override;

    // Reset state of this object to match a newly constructed one. 
    // Used in constructor and for unit testing to always start with a clean state
    void Reset(); 
    static GlobalConfig& GetConfig();

private:
    // All fileds are initialized in Reset()    
    CFeeRate feePerKB;
    CFeeRate blockMinFeePerKB;
    uint64_t preferredBlockFileSize;
    uint64_t factorMaxSendQueuesBytes;

    // Block size limits 
    // SetDefaultBlockSizeParams must be called before reading any of those
    bool  setDefaultBlockSizeParamsCalled;
    void  CheckSetDefaultCalled() const;

    // Defines when either maxGeneratedBlockSizeBefore or maxGeneratedBlockSizeAfter is used
    int64_t blockSizeActivationTime;
    uint64_t maxBlockSize;
    // Used when SetMaxBlockSize is called with value 0
    uint64_t defaultBlockSize;
    uint64_t maxGeneratedBlockSizeBefore;
    uint64_t maxGeneratedBlockSizeAfter;
    bool maxGeneratedBlockSizeOverridden;

    uint64_t maxTxSizePolicy;
    uint64_t minConsolidationFactor;
    uint64_t maxConsolidationInputScriptSize;
    uint64_t minConfConsolidationInput;
    bool acceptNonStdConsolidationInput;
    uint64_t dataCarrierSize;
    uint64_t limitAncestorCount;
    uint64_t limitSecondaryMempoolAncestorCount;

    bool testBlockCandidateValidity;
    mining::CMiningFactory::BlockAssemblerType blockAssemblerType;

    int32_t genesisActivationHeight;

    int mMaxConcurrentAsyncTasksPerNode;

    int mMaxParallelBlocks;
    int mPerBlockScriptValidatorThreadsCount;
    int mPerBlockScriptValidationMaxBatchSize;

    uint64_t maxOpsPerScriptPolicy;

    uint64_t maxTxSigOpsCountPolicy;
    uint64_t maxPubKeysPerMultiSig;
    uint64_t genesisGracefulPeriod;

    std::chrono::milliseconds mMaxStdTxnValidationDuration;
    std::chrono::milliseconds mMaxNonStdTxnValidationDuration;

    uint64_t maxStackMemoryUsagePolicy;
    uint64_t maxStackMemoryUsageConsensus;

    uint64_t maxScriptSizePolicy;

    uint64_t maxScriptNumLengthPolicy;

    bool mAcceptNonStandardOutput;

    uint64_t mMaxCoinsViewCacheSize;
    uint64_t mMaxCoinsProviderCacheSize;

    uint64_t mMaxMempool;
    uint64_t mMaxMempoolSizeDisk;
    uint64_t mMempoolMaxPercentCPFP;
    uint64_t mMemPoolExpiry;
    uint64_t mMaxOrphanTxSize;
    int32_t mStopAtHeight;
    uint64_t mPromiscuousMempoolFlags;
    bool mIsSetPromiscuousMempoolFlags;

    std::set<uint256> mInvalidBlocks;

    std::set<std::string> mBannedUAClients;
    uint64_t maxMerkleTreeDiskSpace;
    uint64_t preferredMerkleTreeFileSize;
    uint64_t maxMerkleTreeMemoryCacheSize;

    bool LessThanZero(int64_t argValue, std::string* err, const std::string& errorMessage);

    std::set<std::string> invalidTxSinks;
    int64_t invalidTxFileSinkSize;
    InvalidTxEvictionPolicy invalidTxFileSinkEvictionPolicy;

    // P2P parameters
    int64_t p2pHandshakeTimeout;
<<<<<<< HEAD

    std::optional<bool> mDisableBIP30Checks;

=======
    unsigned int maxProtocolRecvPayloadLength;
    unsigned int maxProtocolSendPayloadLength;
    unsigned int recvInvQueueFactor;
>>>>>>> c44af483
#if ENABLE_ZMQ
    int64_t invalidTxZMQMaxMessageSize;
#endif

};

// Dummy for subclassing in unittests
class DummyConfig : public Config {
public:
    DummyConfig();
    DummyConfig(std::string net);

    void SetDefaultBlockSizeParams(const DefaultBlockSizeParams &params) override {  }

    bool SetMaxBlockSize(uint64_t maxBlockSize, std::string* err = nullptr) override {
        SetErrorMsg(err);
        return false; 
    }
    uint64_t GetMaxBlockSize() const override { return 0; }

    bool SetMaxGeneratedBlockSize(uint64_t maxGeneratedBlockSize, std::string* err = nullptr) override {
        SetErrorMsg(err);
        return false; 
    }
    uint64_t GetMaxGeneratedBlockSize() const override { return 0; };
    uint64_t GetMaxGeneratedBlockSize(int64_t nMedianTimePast) const override { return 0; }
    bool MaxGeneratedBlockSizeOverridden() const override { return false; }

    bool SetBlockSizeActivationTime(int64_t activationTime, std::string* err = nullptr) override {
        SetErrorMsg(err);
        return false; 
    }
    int64_t GetBlockSizeActivationTime() const override { return 0; }

    bool SetMaxTxSizePolicy(int64_t value, std::string* err = nullptr) override
    {
        SetErrorMsg(err);
        maxTxSizePolicy = value;
        return false;
    }
    uint64_t GetMaxTxSize(bool isGenesisEnabled, bool isConsensus) const override { return maxTxSizePolicy; }

    bool SetMinConsolidationFactor(uint64_t value, std::string* err = nullptr) override
    {
        SetErrorMsg(err);
        minConsolidationFactor = value;
        return false;
    }
    uint64_t GetMinConsolidationFactor() const override { return minConsolidationFactor; }

    bool SetMaxConsolidationInputScriptSize(uint64_t value, std::string* err = nullptr) override
    {
        SetErrorMsg(err);
        maxConsolidationInputScriptSize = value;
        return false;
    }
    uint64_t GetMaxConsolidationInputScriptSize() const override { return maxConsolidationInputScriptSize; }

    bool SetMinConfConsolidationInput(uint64_t value, std::string* err = nullptr) override
    {
        SetErrorMsg(err);
        minConfConsolidationInput = value;
        return false;
    }
    uint64_t GetMinConfConsolidationInput() const override { return minConfConsolidationInput; }

    bool SetAcceptNonStdConsolidationInput(bool flagValue, std::string* err = nullptr) override
    {
        SetErrorMsg(err);
        acceptNonStdConsolidationInput = flagValue;
        return false;
    }
    bool GetAcceptNonStdConsolidationInput() const override { return acceptNonStdConsolidationInput; }

    void SetChainParams(std::string net);
    const CChainParams &GetChainParams() const override { return *chainParams; }

    void SetMinFeePerKB(CFeeRate amt) override{};
    CFeeRate GetMinFeePerKB() const override { return CFeeRate(Amount(0)); }

    void SetBlockMinFeePerKB(CFeeRate amt) override{};
    CFeeRate GetBlockMinFeePerKB() const override { return CFeeRate(Amount(0)); }

    void SetPreferredBlockFileSize(uint64_t preferredBlockFileSize) override {}
    uint64_t GetPreferredBlockFileSize() const override { return 0; }

    uint64_t GetDataCarrierSize() const override { return dataCarrierSize; }
    void SetDataCarrierSize(uint64_t dataCarrierSizeIn) override { dataCarrierSize = dataCarrierSizeIn; }

    void SetLimitAncestorCount(uint64_t limitAncestorCount) override {}
    uint64_t GetLimitAncestorCount() const override { return 0; }

    void SetLimitSecondaryMempoolAncestorCount(uint64_t limitSecondaryMempoolAncestorCountIn) override {}
    uint64_t GetLimitSecondaryMempoolAncestorCount() const override { return 0; }

    void SetTestBlockCandidateValidity(bool skip) override {}
    bool GetTestBlockCandidateValidity() const override { return false; }

    void SetFactorMaxSendQueuesBytes(uint64_t factorMaxSendQueuesBytes) override {}
    uint64_t GetFactorMaxSendQueuesBytes() const override { return 0;}
    uint64_t GetMaxSendQueuesBytes() const override { return 0; }

    void SetMiningCandidateBuilder(mining::CMiningFactory::BlockAssemblerType type) override {}
    mining::CMiningFactory::BlockAssemblerType GetMiningCandidateBuilder() const override {
        return mining::CMiningFactory::BlockAssemblerType::JOURNALING;
    }

    bool SetGenesisActivationHeight(int32_t genesisActivationHeightIn, std::string* err = nullptr) override { genesisActivationHeight = genesisActivationHeightIn; return true; }
    int32_t GetGenesisActivationHeight() const override { return genesisActivationHeight; }

    bool SetMaxConcurrentAsyncTasksPerNode(
        int maxConcurrentAsyncTasksPerNode,
        std::string* error = nullptr) override
    {
        SetErrorMsg(error);

        return false;
    }
    int GetMaxConcurrentAsyncTasksPerNode() const override;

    bool SetBlockScriptValidatorsParams(
        int maxParallelBlocks,
        int perValidatorThreadsCount,
        int perValidatorThreadMaxBatchSize,
        std::string* error = nullptr) override
    {
        SetErrorMsg(error);

        return false;
    }
    int GetMaxParallelBlocks() const override;
    int GetPerBlockScriptValidatorThreadsCount() const override;
    int GetPerBlockScriptValidationMaxBatchSize() const override;
    bool SetMaxStackMemoryUsage(int64_t maxStackMemoryUsageConsensusIn, int64_t maxStackMemoryUsagePolicyIn, std::string* err = nullptr)  override { return true; }
    uint64_t GetMaxStackMemoryUsage(bool isGenesisEnabled, bool consensus) const override { return UINT32_MAX; }

    bool SetMaxOpsPerScriptPolicy(int64_t maxOpsPerScriptPolicyIn, std::string* error) override { return true;  }
    uint64_t GetMaxOpsPerScript(bool isGenesisEnabled, bool consensus) const override
    {
        if (isGenesisEnabled)
        {
            return MAX_OPS_PER_SCRIPT_AFTER_GENESIS;
        }
        else
        {
            return MAX_OPS_PER_SCRIPT_BEFORE_GENESIS;
        }
    }
    bool SetMaxTxSigOpsCountPolicy(int64_t maxTxSigOpsCountIn, std::string* err = nullptr) override { return true; }
    uint64_t GetMaxTxSigOpsCountConsensusBeforeGenesis() const override { return MAX_TX_SIGOPS_COUNT_POLICY_BEFORE_GENESIS; }
    uint64_t GetMaxTxSigOpsCountPolicy(bool isGenesisEnabled) const override { return MAX_TX_SIGOPS_COUNT_POLICY_BEFORE_GENESIS; }

    uint64_t GetMaxBlockSigOpsConsensusBeforeGenesis(uint64_t blockSize) const override { throw std::runtime_error("DummyCofig::GetMaxBlockSigOps not implemented"); }

    bool SetGenesisGracefulPeriod(int64_t genesisGracefulPeriodIn, std::string* err = nullptr) override { return true; }
    uint64_t GetGenesisGracefulPeriod() const override { return DEFAULT_GENESIS_GRACEFULL_ACTIVATION_PERIOD; }

    bool SetMaxPubKeysPerMultiSigPolicy(int64_t maxPubKeysPerMultiSigIn, std::string* err = nullptr) override { return true; }
    uint64_t GetMaxPubKeysPerMultiSig(bool isGenesisEnabled, bool consensus) const override
    {
        if (isGenesisEnabled)
        {
            return MAX_PUBKEYS_PER_MULTISIG_AFTER_GENESIS;
        }
        else
        {
            return MAX_PUBKEYS_PER_MULTISIG_BEFORE_GENESIS;
        }
    }

    bool SetMaxStdTxnValidationDuration(int ms, std::string* err = nullptr) override
    {
        SetErrorMsg(err);

        return false;
    }
    std::chrono::milliseconds GetMaxStdTxnValidationDuration() const override
    {
        return DEFAULT_MAX_STD_TXN_VALIDATION_DURATION;
    }

    bool SetMaxNonStdTxnValidationDuration(int ms, std::string* err = nullptr) override
    {
        SetErrorMsg(err);

        return false;
    }
    std::chrono::milliseconds GetMaxNonStdTxnValidationDuration() const override
    {
        return DEFAULT_MAX_NON_STD_TXN_VALIDATION_DURATION;
    }

    bool SetMaxScriptSizePolicy(int64_t maxScriptSizePolicyIn, std::string* err = nullptr) override 
    {
        SetErrorMsg(err);
        maxScriptSizePolicy = static_cast<uint64_t>(maxScriptSizePolicyIn);
        return true; 
    };
    uint64_t GetMaxScriptSize(bool isGenesisEnabled, bool isConsensus) const override { return maxScriptSizePolicy; };

    bool SetMaxScriptNumLengthPolicy(int64_t maxScriptNumLengthIn, std::string* err = nullptr) override { return true;  }
    uint64_t GetMaxScriptNumLength(bool isGenesisEnabled, bool isConsensus) const override
    {
        if (isGenesisEnabled)
        {
            return MAX_SCRIPT_NUM_LENGTH_AFTER_GENESIS;
        }
        else
        {
            return MAX_SCRIPT_NUM_LENGTH_BEFORE_GENESIS;
        }
    }

    void SetAcceptNonStandardOutput(bool) override {}
    bool GetAcceptNonStandardOutput(bool isGenesisEnabled) const override
    {
        return isGenesisEnabled ? true : !fRequireStandard;
    }

    bool SetMaxCoinsViewCacheSize(int64_t max, std::string* err) override
    {
        SetErrorMsg(err);

        return false;
    }
    uint64_t GetMaxCoinsViewCacheSize() const override {return 0; /* unlimited */}

    bool SetMaxCoinsProviderCacheSize(int64_t max, std::string* err) override
    {
        SetErrorMsg(err);

        return false;
    }
    uint64_t GetMaxCoinsProviderCacheSize() const override {return 0; /* unlimited */}

    bool SetMaxMempool(int64_t maxMempool, std::string* err) override
    {
        SetErrorMsg(err);

        return true;
    }
    uint64_t GetMaxMempool() const override { return DEFAULT_MAX_MEMPOOL_SIZE * ONE_MEGABYTE; }

    bool SetMaxMempoolSizeDisk(int64_t maxMempoolSizeDisk, std::string* err) override
    {
        SetErrorMsg(err);

        return true;
    }
    uint64_t GetMaxMempoolSizeDisk() const override {
        return DEFAULT_MAX_MEMPOOL_SIZE * DEFAULT_MAX_MEMPOOL_SIZE_DISK_FACTOR * ONE_MEGABYTE;
    }

    bool SetMempoolMaxPercentCPFP(int64_t mempoolMaxPercentCPFP, std::string* err) override
    {
        SetErrorMsg(err);

        return true;
    }
    uint64_t GetMempoolMaxPercentCPFP() const override { return DEFAULT_MEMPOOL_MAX_PERCENT_CPFP; }

    bool SetMemPoolExpiry(int64_t memPoolExpiry, std::string* err) override
    {
        SetErrorMsg(err);

        return true;
    }
    uint64_t GetMemPoolExpiry() const override { return DEFAULT_MEMPOOL_EXPIRY * SECONDS_IN_ONE_HOUR; }

    bool SetMaxOrphanTxSize(int64_t maxOrphanTxSize, std::string* err) override
    {
        SetErrorMsg(err);

        return true;
    }
    uint64_t GetMaxOrphanTxSize() const override { return COrphanTxns::DEFAULT_MAX_ORPHAN_TRANSACTIONS_SIZE; }

    bool SetStopAtHeight(int32_t stopAtHeight, std::string* err) override
    {
        SetErrorMsg(err);

        return true;
    }
    int32_t GetStopAtHeight() const override { return DEFAULT_STOPATHEIGHT; }

    bool SetPromiscuousMempoolFlags(int64_t promiscuousMempoolFlags, std::string* err) override
    {
        SetErrorMsg(err);

        return true;
    }
    uint64_t GetPromiscuousMempoolFlags() const override { return 0; }
    bool IsSetPromiscuousMempoolFlags() const override { return false; }

    void SetInvalidBlocks(const std::set<uint256>& hashes) override 
    { 
        mInvalidBlocks = hashes; 
    };

    const std::set<uint256>& GetInvalidBlocks() const override 
    { 
        return mInvalidBlocks; 
    };

    bool IsBlockInvalidated(const uint256& hash) const override 
    {
        return mInvalidBlocks.find(hash) != mInvalidBlocks.end(); 
    };

    void SetBanClientUA(const std::set<std::string> uaClients) override
    {
        mBannedUAClients = uaClients;
    }
    
    bool IsClientUABanned(const std::string uaClient) const override
    {
        return mBannedUAClients.find(uaClient) != mBannedUAClients.end();
    }

    bool SetMaxProtocolRecvPayloadLength(uint64_t value, std::string* err) override { return true; }
    bool SetRecvInvQueueFactor(uint64_t value, std::string* err) override { return true; }
    unsigned int GetMaxProtocolRecvPayloadLength() const override { return DEFAULT_MAX_PROTOCOL_RECV_PAYLOAD_LENGTH; }
    unsigned int GetMaxProtocolSendPayloadLength() const override { return DEFAULT_MAX_PROTOCOL_RECV_PAYLOAD_LENGTH*MAX_PROTOCOL_SEND_PAYLOAD_FACTOR; }
    unsigned int GetRecvInvQueueFactor() const override { return DEFAULT_RECV_INV_QUEUE_FACTOR; }

    bool AddInvalidTxSink(const std::string& sink, std::string* err = nullptr) override { return true; };
    std::set<std::string> GetInvalidTxSinks() const override { return {"NONE"}; };
    std::set<std::string> GetAvailableInvalidTxSinks() const override { return {"NONE"}; };

    bool SetInvalidTxFileSinkMaxDiskUsage(int64_t max, std::string* err = nullptr) override { return true; };
    int64_t GetInvalidTxFileSinkMaxDiskUsage() const override { return 300* ONE_MEGABYTE; };

    bool SetInvalidTxFileSinkEvictionPolicy(std::string policy, std::string* err = nullptr) override { return true; };
    InvalidTxEvictionPolicy GetInvalidTxFileSinkEvictionPolicy() const override { return InvalidTxEvictionPolicy::IGNORE_NEW; };

    // P2P parameters
    bool SetP2PHandshakeTimeout(int64_t timeout, std::string* err = nullptr) override { return true; }
    int64_t GetP2PHandshakeTimeout() const override { return DEFAULT_P2P_HANDSHAKE_TIMEOUT_INTERVAL; }

#if ENABLE_ZMQ
    bool SetInvalidTxZMQMaxMessageSize(int64_t max, std::string* err = nullptr) override { return true; };
    int64_t GetInvalidTxZMQMaxMessageSize() const override { return 10 * ONE_MEGABYTE; };
#endif

    bool SetMaxMerkleTreeDiskSpace(int64_t maxDiskSpace, std::string* err = nullptr) override
    {
        return true;
    }

    uint64_t GetMaxMerkleTreeDiskSpace() const override
    {
        return 0;
    }

    bool SetPreferredMerkleTreeFileSize(int64_t preferredFileSize, std::string* err = nullptr) override
    {
        return true;
    }

    uint64_t GetPreferredMerkleTreeFileSize() const override
    {
        return 0;
    }

    bool SetMaxMerkleTreeMemoryCacheSize(int64_t maxMemoryCacheSize, std::string* err = nullptr) override
    {
        return true;
    }

    uint64_t GetMaxMerkleTreeMemoryCacheSize() const override
    {
        return 0;
    }

    bool SetDisableBIP30Checks(bool disable, std::string* err = nullptr) override
    {
        return true;
    }

    bool GetDisableBIP30Checks() const override
    {
        return true;
    }

private:
    std::unique_ptr<CChainParams> chainParams;
    uint64_t dataCarrierSize { DEFAULT_DATA_CARRIER_SIZE };
    int32_t genesisActivationHeight;
    uint64_t maxTxSizePolicy{ DEFAULT_MAX_TX_SIZE_POLICY_AFTER_GENESIS };
    uint64_t minConsolidationFactor{ DEFAULT_MIN_CONSOLIDATION_FACTOR };
    uint64_t maxConsolidationInputScriptSize{DEFAULT_MAX_CONSOLIDATION_INPUT_SCRIPT_SIZE };
    uint64_t minConfConsolidationInput { DEFAULT_MIN_CONF_CONSOLIDATION_INPUT };
    uint64_t acceptNonStdConsolidationInput { DEFAULT_ACCEPT_NON_STD_CONSOLIDATION_INPUT };
    uint64_t maxScriptSizePolicy { DEFAULT_MAX_SCRIPT_SIZE_POLICY_AFTER_GENESIS };
    std::set<uint256> mInvalidBlocks;
    std::set<std::string> mBannedUAClients;

    void SetErrorMsg(std::string* err)
    {
        if (err)
        {
            *err = "This is dummy config"; 
        } 
    }
};

#endif<|MERGE_RESOLUTION|>--- conflicted
+++ resolved
@@ -483,19 +483,15 @@
 
     // P2P parameters
     int64_t p2pHandshakeTimeout;
-<<<<<<< HEAD
-
-    std::optional<bool> mDisableBIP30Checks;
-
-=======
     unsigned int maxProtocolRecvPayloadLength;
     unsigned int maxProtocolSendPayloadLength;
     unsigned int recvInvQueueFactor;
->>>>>>> c44af483
+
+    std::optional<bool> mDisableBIP30Checks;
+
 #if ENABLE_ZMQ
     int64_t invalidTxZMQMaxMessageSize;
 #endif
-
 };
 
 // Dummy for subclassing in unittests
