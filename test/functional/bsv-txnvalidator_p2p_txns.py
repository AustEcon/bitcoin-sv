--- conflicted
+++ resolved
@@ -63,13 +63,8 @@
 
 class TxnValidatorP2PTxnsTest(BitcoinTestFramework):
 
-<<<<<<< HEAD
-    # Ensure funding and returns given number of spend money transcations without submitting them
-    def make_transactions(self, num_txns, create_double_spends=False):
-=======
     # Create given number of spend money transcations without submitting them
     def make_transactions(self, txtype, num_txns, create_double_spends=False):
->>>>>>> aaab180c
 
         # Calculate how many found txns are needed to create a required spend money txns (num_txns)
         # - a fund txns are of type 1 - N (N=vouts_num_per_fund_txn)
@@ -140,11 +135,6 @@
         spend_txs = []
         for i in range(len(fund_txns)):
             for fund_txn_vout_idx in range(fund_txn_num_vouts):
-<<<<<<< HEAD
-                spend_tx = make_spend_txn(fund_txns[i].sha256, out_value, fund_txn_vout_idx)
-                if create_double_spends and len(spend_txs) >= num_txns // 2:
-                    spend_tx.vin.append(CTxIn(COutPoint(fund_txns[0].sha256, 0), b''))
-=======
                 # If standard and non-standard txns are required then create equal (in size) sets.
                 if TxType.std_and_nonstd == txtype:
                     if fund_txn_vout_idx % 2:
@@ -156,7 +146,6 @@
                     # The first half of the array are double spend txns
                     spend_tx.vin.append(CTxIn(COutPoint(fund_txns[len(fund_txns) - i - 1].sha256, 0), b''))
                     spend_tx.rehash()
->>>>>>> aaab180c
                 spend_txs.append(spend_tx)
         return spend_txs
 
@@ -274,13 +263,8 @@
                 if case(): # default
                     raise Exception('The value of sync_node_type={} is not defined'.format(sync_node_type))
 
-<<<<<<< HEAD
-        def runTestWithParams(sync_node_type, description, args, number_of_txns, number_of_peers, timeout):
-            # In case of double spends only half of the set will be valid.
-=======
         def runTestWithParams(sync_node_type, description, args, txtype, number_of_txns, number_of_peers, timeout, shuffle_txns=False):
             # In case of double spends only a half of the set will be valid.
->>>>>>> aaab180c
             # A number of txns required to create a set of double spends should be an even number
             create_double_spends = (doublespends() == sync_node_type)
             expected_txns_num = number_of_txns
@@ -291,11 +275,7 @@
             # Start the node0
             self.start_node(0, args)
             # Create a required number of spend money txns.
-<<<<<<< HEAD
-            result_txns = self.make_transactions(number_of_txns, create_double_spends)
-=======
             result_txns = self.make_transactions(txtype, number_of_txns, create_double_spends)
->>>>>>> aaab180c
             spend_txns = result_txns[0:number_of_txns]
             # Shuffle spend txns if required
             if shuffle_txns:
