--- conflicted
+++ resolved
@@ -785,14 +785,7 @@
     SOCKET hSocket {0};
     // Total size of all vSendMsg entries.
     CSendQueueBytes nSendSize;
-<<<<<<< HEAD
-    // Offset inside the first vSendMsg already sent.
-    size_t nSendOffset {0};
-    uint64_t nSendBytes {0};
-    std::deque<std::vector<uint8_t>> vSendMsg {};
-=======
     std::deque<std::unique_ptr<CForwardAsyncReadonlyStream>> vSendMsg {};
->>>>>>> ddcc53df
     CCriticalSection cs_vSend {};
     CCriticalSection cs_hSocket {};
     CCriticalSection cs_vRecv {};
