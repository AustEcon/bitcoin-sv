--- conflicted
+++ resolved
@@ -32,15 +32,11 @@
      * @param state A reference to the validation state.
      * @return true if inserted, false otherwise.
      */
-<<<<<<< HEAD
-    bool insertTxnInputs(const TxInputDataSPtr& pTxInputData);
-=======
     bool insertTxnInputs(
 	    const TxInputDataSPtr& pTxInputData,
 	    const CTxMemPool& pool,
 	    CValidationState& state,
         bool isFinal);
->>>>>>> aaab180c
     /**
      * Remove txn's inputs for known spends.
      * In case one of the transactions was not added this is a no-op.
@@ -53,16 +49,6 @@
      */
     size_t getKnownSpendsSize() const;
 
-<<<<<<< HEAD
-    /**
-     * This method returns all detected double spends (if any exists)
-     * by moving all transactions to the caller.
-     * @return A vector of detected double spend txns.
-     */
-    std::vector<TxInputDataSPtr> getDoubleSpendTxns();
-
-=======
->>>>>>> aaab180c
     /**
      * Clear known spends.
      */
@@ -74,10 +60,6 @@
 
   private:
     std::vector<COutPoint> mKnownSpends = {};
-<<<<<<< HEAD
-    std::vector<TxInputDataSPtr> mDoubleSpendTxns = {};
-=======
     std::set<const CTransaction*> mKnownSpendsTx;
->>>>>>> aaab180c
     mutable std::mutex mMainMtx {};
 };